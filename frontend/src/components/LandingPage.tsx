--- conflicted
+++ resolved
@@ -151,16 +151,9 @@
 
 export default function LandingPage() {
   const navigate = useNavigate();
-<<<<<<< HEAD
   const { showToast } = useToast()
-  const [isConnecting, setIsConnecting] = useState(false);
-  const { openConnectModal } = useConnectModal();
-
-=======
-  const { showToast } = useToast();
   const { address, isConnected } = useAccount();
   const pendingRoute = useRef<string | null>(null);
->>>>>>> eb3ea004
   const [showDetails, setShowDetails] = useState(false);
   const [showRoleModal, setShowRoleModal] = useState(false);
 
